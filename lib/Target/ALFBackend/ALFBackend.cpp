//===-- ALFBackend.cpp - Library for converting LLVM code to ALF (Artist2 Language for Flow Analysis) --------------===//
//
//                     Benedikt Huber, <benedikt@vmars.tuwien.ac.at>
//                     Adapted from the C Backend (The LLVM Compiler Infrastructure)
//
// This file is distributed under the University of Illinois Open Source
// License. See LICENSE.TXT for details.
//
//===----------------------------------------------------------------------===//
//
// This library converts LLVM code to ALF code, to be fed into the Swedish
// Execution Time Tool (SWEET).
//
// Problems, in priority order:
//
// High Priority:
//
// TODO: Add support for .map files
//
// Medium Priority:
//
// TODO: Add command line help (-mattr=help)
//
// TODO: Support constant composite values and composite return types
//
// Low Priority
//
// TODO: Support for fmod, fmodf, fmodl
// TODO: Support for vector types
// TODO: Support more intrinsics (we currently lower ALL intrinsics except mem{cpy,set,move})
//
// TODO: Handle Linkage Declarations [1], we cannot handle weak and common linkage at the moment
// TODO: Handle inline assembler
//
// TODO: Handle global CTors/DTors
// TODO: Support type 'Type::X86_MMXTyID'
//
// Note on PHI Nodes:
//  The value of a PHI node depends on the predecessor: For each predecessor there
//  is exactly one value.
//  Therefore, we can set the PHI node variable in the predecessor, as last
//  store before the terminator instruction.
//  The set of stores for PHI node variables is distinct amongst the successor
//  nodes, so it is ok to perform all stores in parallel.
//===----------------------------------------------------------------------===//

#include "ALFOutput.h"
#include "ALFBuilder.h"
#include "ALFTranslator.h"

#include "ALFTargetMachine.h"
#include "llvm/IntrinsicInst.h"
#include "llvm/PassManager.h"
#include "llvm/Analysis/ConstantsScanner.h"
#include "llvm/Support/CallSite.h"
#include "llvm/Support/CommandLine.h"
#include "llvm/Support/TargetRegistry.h"
#include "llvm/MC/MCRegisterInfo.h"

// Allow expressions for select instructions
// Lowers the precision of the restriction mechanism of SWEET
#undef ENABLE_SELECT_EXPRESSIONS

#define ALF_DEBUG_HOT(x) (x)
#define ALF_DEBUG(x)

// ------------------------------------
// registering and command line options
// ------------------------------------

extern "C" void LLVMInitializeALFBackendTarget() {
  // Register the target
  RegisterTargetMachine<ALFTargetMachine> X(TheALFBackendTarget);
}

static cl::opt<std::string>
ALFMapFile("alf-map-file", cl::NotHidden,
            cl::desc("Emit a map file (linking ALF labels and C source code) using debug information"),
            cl::init(""));

static cl::opt<std::string>
ALFTargetData("alf-target-data", cl::NotHidden,
  cl::desc("Target data string for ALF code generation (alignment and pointer properties, default HOST)"),
  cl::init("!HOST!"));

static cl::opt<bool>
ALFIgnoreVolatiles("alf-ignore-volatiles", cl::NotHidden,
            cl::desc("Ignore volatile modifier for loads and stores (default=false)"),
            cl::init(false));

static cl::opt<std::string>
ALFIgnoreDefinitions("alf-ignore-definitions", cl::NotHidden,
            cl::desc("Comma-separated list of definitions which should be ignored during translation (e.g.'_start,printf')"),
            cl::init(""));

static cl::opt<std::string>
ALFMemoryAreas("alf-memory-areas", cl::NotHidden,
            cl::desc("Comma-separated list of memory ranges, accessed using absolute addresses (e.g.'0x0-0xe,0x30-0x40')"),
            cl::init(""));

static cl::opt<bool>
ALFStandalone("alf-standalone", cl::NotHidden,
              cl::desc("Define stubs for undefined functions and define common frames, instead of importing them."),
              cl::init(false));

/* utilities */

using namespace alf;

namespace {

  /// class representing information on ALF assembler (empty
  class ALFMCAsmInfo : public MCAsmInfo {
  public:
    ALFMCAsmInfo() {
      GlobalPrefix = "";
      PrivateGlobalPrefix = "";
    }
  };
  /// XXX: refactor
  static SpecialGlobalClass getGlobalVariableClass(const GlobalVariable *GV) {
    // If this is a global ctors/dtors list, handle it now.
    if (GV->hasAppendingLinkage() && GV->use_empty()) {
      if (GV->getName() == "llvm.global_ctors")
        return GlobalCtors;
      else if (GV->getName() == "llvm.global_dtors")
        return GlobalDtors;
    }

    // Otherwise, if it is other metadata, don't print it.  This catches things
    // like debug information.
    if (GV->getSection() == "llvm.metadata")
      return OtherMetadata;

    return NotSpecial;
  }

  /// XXX: refactor
  static void FindStaticTors(GlobalVariable *GV, std::set<Function*> &StaticTors){
    ConstantArray *InitList = dyn_cast<ConstantArray>(GV->getInitializer());
    if (!InitList) return;

    for (unsigned i = 0, e = InitList->getNumOperands(); i != e; ++i)
      if (ConstantStruct *CS = dyn_cast<ConstantStruct>(InitList->getOperand(i))){
        if (CS->getNumOperands() != 2) return;  // Not array of 2-element structs.

        if (CS->getOperand(1)->isNullValue())
          return;  // Found a null terminator, exit printing.
        Constant *FP = CS->getOperand(1);
        if (ConstantExpr *CE = dyn_cast<ConstantExpr>(FP))
          if (CE->isCast())
            FP = CE->getOperand(0);
        if (Function *F = dyn_cast<Function>(FP))
          StaticTors.insert(F);
      }
  }

  /// ALFBackend - This class is the main chunk of code that converts an LLVM
  /// module to an ALF translation unit.
  /// Adapted from the C Backend
  class ALFBackend : public FunctionPass {

    /// Least Addressable Unit (8 bit is probably ok)
    const unsigned LeastAddrUnit;

    // Target Machine information
    const TargetData* TD;
    MCContext *TCtx;
    const MCAsmInfo* TAsm;
    const MCRegisterInfo *MRI;
    IntrinsicLowering *IL;
    Mangler *Mang;

    /// Ignored Definitions
    std::set<std::string> IgnoredDefinitions;

    /// ALFOutput for directly emmiting ALF code (should not be used anymore)
    ALFOutput Output;

    /// ALFBuilder for generating ALF code via a high level interface
    ALFBuilder Builder;

    /// ALFTranslator translating LLVM to ALF code
    ALFTranslator Translator;

    /// translated module
    const Module *TheModule;

    /// Loop Info
    LoopInfo *LI;

	/* unique name generation and counters */
    unsigned FunctionCounter; // count the number of already generated functions to disambiguate labels
    DenseMap<const Value*, unsigned> AnonValueNumbers;
    unsigned NextAnonValueNumber;

  public:
    static char ID;

    explicit ALFBackend(formatted_raw_ostream &ostream)
      : FunctionPass(ID),
        LeastAddrUnit(8), /* FIXME: Currently, the translator only works with LAU=8, but LLVM has 1-bit values */
        TD(0),  TCtx(0),TAsm(0), IL(0), Mang(0),
        Output(ostream, LeastAddrUnit),
        Builder(Output),
        Translator(Builder, LeastAddrUnit, ALFIgnoreVolatiles),
        TheModule(0),  LI(0),
        FunctionCounter(0), NextAnonValueNumber(0) {
      initializeLoopInfoPass(*PassRegistry::getPassRegistry());
    }

    virtual const char *getPassName() const { return "ALF backend"; }

    void getAnalysisUsage(AnalysisUsage &AU) const {
      AU.addRequired<LoopInfo>();
      AU.setPreservesAll();
    }

    virtual bool doInitialization(Module &M);

    void processFunctionImports(Module &M);

    void processGlobalVariables(Module &M);

    void addBuiltinFunctions(Module &M);

    bool runOnFunction(Function &F);

    virtual bool doFinalization(Module &M);

  private :

    void addMemoryAreas(std::string& AreaSpec, bool IsVolatile);
    void addIgnoredDefinitions(std::string& List);
    void lowerIntrinsics(Function &F);

    /// return true if the function/object should be ignored
    bool isIgnoredDefinition(const StringRef FunctionName) {
      return IgnoredDefinitions.count(FunctionName) > 0;
    }

    /// return true if the function should be treated as declaration (no function body)
    bool isDeclaration(const Function &F) {
      if(isIgnoredDefinition(F.getName())) return true;
      if(F.isIntrinsic()) return false;
      if(F.isDeclaration()) return true;
      return false;
    }

    // Functions and Basic Blocks
    void visitFunction(Function &);
    void visitBasicBlock(BasicBlock *BB);

  };
}

char ALFBackend::ID = 0;

// ALFBackend: Global Stuff
bool ALFBackend::doInitialization(Module &M) {
  FunctionPass::doInitialization(M);

  // Initialize
  TheModule = &M;
  if(ALFTargetData == "!HOST!") {
	  TD = new TargetData(&M);
  } else {
	  TD = new TargetData(ALFTargetData);
  }
  IL = new IntrinsicLowering(*TD);
  TAsm = new ALFMCAsmInfo();
  MRI  = new MCRegisterInfo();
  TCtx = new MCContext(*TAsm, *MRI, NULL);
  Mang = new Mangler(*TCtx, *TD);

  Translator.initializeTarget(TAsm, TD, MRI);

  // Ignored Definitions
  addIgnoredDefinitions(ALFIgnoreDefinitions);

  // Lower unsupported intrinsic calls
  for (Module::iterator I = M.begin(), E = M.end(); I!=E; ++I) {
      lowerIntrinsics(*I);
  }

  // Absolute memory
  addMemoryAreas(ALFMemoryAreas, false);

  // Set Bit Width
  Builder.setBitWidths(TD->getPointerSizeInBits(), TD->getPointerSizeInBits(), TD->getPointerSizeInBits());

  /// Emit global warnings, if any

  // Keep track of which functions are static ctors/dtors so they can have
  // an attribute added to their prototypes.
  // TODO: Not quite clear how to model this in ALF
  std::set<Function*> StaticCtors, StaticDtors;
  for (Module::global_iterator I = M.global_begin(), E = M.global_end();
       I != E; ++I) {
    switch (getGlobalVariableClass(I)) {
    case GlobalCtors:
      FindStaticTors(I, StaticCtors);
      break;
    case GlobalDtors:
      FindStaticTors(I, StaticDtors);
      break;
    default: break;
    }
  }

  // Set properties
  Builder.setLittleEndian(TD->isLittleEndian());

  // TODO: Handle inline assembler
  // see C backend /!M.getModuleInlineAsm().empty()/

  processFunctionImports(M);

  processGlobalVariables(M);

  addBuiltinFunctions(M);

  return false;
}

// Function Imports
// If function is not defined and not an intrinsic, we either need to import it or generate a stub
// TODO: Process Linkage Information [1]
// TODO: Handle LLVM_ASM (name starts with 1)
void ALFBackend::processFunctionImports(Module &M) {
  for (Module::iterator I = M.begin(), E = M.end(); I != E; ++I) {
    if(isDeclaration(*I)) {
      if(!ALFStandalone) {
        std::string Label = Translator.getValueName(I);
        Builder.importLabel(Label);
      } // otherwise: add stub
    }
  }
}

// Global variables (import or definition/export)
// TODO: We should consider special linkage information, such as:
//   ==> thread Local, hidden visibility, link once, weak, external weak, common linkage
// TODO: const == read-only? (currently ignored)
void ALFBackend::processGlobalVariables(Module &M) {

    // Global Variables Imports / Definitions
    if (!M.global_empty()) {
      for (Module::global_iterator I = M.global_begin(), E = M.global_end();
           I != E; ++I) {
          // Ignore debug info
          if (I->getSection() == "llvm.metadata")
            continue;
          // add frame
          bool IsImported = I->isDeclaration();
          bool IsExported = ! I->hasLocalLinkage();
          FrameStorage Storage = IsImported ? ImportedFrame : (IsExported ? ExportedFrame : InternalFrame);
          unsigned SizeInBits = Translator.getBitWidth(I->getType()->getElementType());
          Builder.addFrame(Translator.getValueName(I), SizeInBits, Storage);
          // All global variables (which are not special purpose) need to be initialized
          // The initializer, however, is allowed to be NULL
          if(! IsImported && !getGlobalVariableClass(I)) {
              Translator.addInitializers(M, *I, 0, I->getInitializer());
          }
      }
    }

    FrameStorage SpecialStorage = ALFStandalone ? InternalFrame : ImportedFrame;

    // Define/Import Null-Pointer variables
    Builder.addFrame(ALFTranslator::NULL_REF, TD->getPointerSizeInBits(), SpecialStorage);

    // Define absolute Memory
    if(Translator.mem_areas_begin() == Translator.mem_areas_end()) {
        Builder.addInfiniteFrame(ALFTranslator::ABS_REF, SpecialStorage);
    } else {
        for(ALFTranslator::mem_areas_iterator I = Translator.mem_areas_begin(), E = Translator.mem_areas_end();
                I!=E; ++I) {
            Builder.addFrame(I->getName(), I->sizeInBits(), SpecialStorage);
        }
    }

}


// Emit implementations for undefined functions (which are only declared but not defined),
// returning TOP (in ALFStandalone mode)
void ALFBackend::addBuiltinFunctions(Module &M) {
    if(ALFStandalone) {
        for (Module::iterator F = M.begin(), E = M.end(); F != E; ++F) {
            // If the function has no definition, we either need to import it or generate a stub
            // TODO Linkage / LLVM_ASM (name starts with 1)
          if(! isDeclaration(*F)) continue;
          ALFFunction *AF = Builder.addFunction(F->getName(), Translator.getValueName(F),
                                                "STUB for undefined function " + F->getName());
          Translator.processFunctionSignature(F, AF);
          Type *RTy = F->getReturnType();
          ALFStatementGroup* Block = AF->addBasicBlock(F->getName() + "::entry", "Generated Basic Block (return undef)");
          if(! RTy->isVoidTy()) {
            SExpr *Z = Builder.load(Translator.getBitWidth(RTy), Builder.address(Translator.getVolatileStorage(RTy)));
            Block->addStatement(F->getName() + "::entry::0", "return undef", Builder.ret(Z));
<<<<<<< HEAD
          } else {
            alf_warning("Emitting no-op stub for function " + Twine(F->getName()) + "returning void");
            Block->addStatement(F->getName() + "::entry::0", "return", Builder.ret());
          }
=======
//          } else {
//            if(! isIgnoredDefinition(F->getName())) {
//              alf_warning("Emitting no-op stub for function '" + Twine(F->getName()) + "' returning void");
//            }
//            Block->addStatement(F->getName() + "::entry::0", "return", Builder.ret());
//          }
// 
>>>>>>> 2e2485a4
        }
    }
}

bool ALFBackend::runOnFunction(Function &F) {
  // Do not codegen any 'available_externally' functions at all, they have
  // definitions outside the translation unit. Also skip declarations.
  if (F.hasAvailableExternallyLinkage() || isDeclaration(F))
    return false;

  LI = &getAnalysis<LoopInfo>();

  // Get rid of intrinsics we can't handle
  lowerIntrinsics(F);

  visitFunction(F);
  FunctionCounter++;
  return false;
}

/// Generate ALF code for function
/// TODO: isStructReturn - Should this function actually return a struct by-value?
///        In ALF, we probably flatten this into multiple return values
void ALFBackend::visitFunction(Function &F) {
  ALFFunction *AF = Builder.addFunction(F.getName(), Translator.getValueName(&F), "Definition of function " + F.getName());
  AF->setExported(! F.hasLocalLinkage());
  Translator.translateFunction(&F, AF);
}

bool ALFBackend::doFinalization(Module &M) {

    // Translator finalization
    Translator.addVolatileFrames();

    // Write
    Builder.writeToFile(Output);

    //
    if(ALFMapFile.size() != 0) {
        Builder.writeMapFile(ALFMapFile);
    }
    // Free memory...
    delete IL;
    delete TD;
    delete Mang;
    delete TCtx;
    delete TAsm;
    return false;
}


void ALFBackend::addMemoryAreas(std::string& AreaSpec, bool IsVolatile)
{
    if(AreaSpec.empty()) {
        return;
    }
    SmallVector<StringRef,8> MemoryAreaList;
    StringRef(AreaSpec).split(MemoryAreaList, StringRef(","));
    for(SmallVector<StringRef,8>::iterator I = MemoryAreaList.begin(), E = MemoryAreaList.end(); I!=E; ++I) {
      std::pair<StringRef,StringRef> StartEnd = I->split("-");
      unsigned long long Start, End;
      if(StartEnd.first.getAsInteger(0,Start) || StartEnd.second.getAsInteger(0,End)) {
        report_fatal_error("Bad area specification '"+AreaSpec+"':  Range " +
                           StartEnd.first + " to " + StartEnd.second +
                           " is not a pair of valid addresses.");
      }
      Translator.addMemoryArea((uint64_t)Start, (uint64_t)End, IsVolatile);
    }
}

void ALFBackend::addIgnoredDefinitions(std::string& List)
{
  SmallVector<StringRef,8> IgnDefList;
  StringRef(List).split(IgnDefList, StringRef(","));
  for(SmallVector<StringRef,8>::iterator I = IgnDefList.begin(), E = IgnDefList.end(); I!=E; ++I) {
    IgnoredDefinitions.insert(I->str());
  }
}

//===----------------------------------------------------------------------===//
//                        Preprocessing
//===----------------------------------------------------------------------===//


// TODO: we currently lower ALL intrinsics except mem{cpy,set,move}
void ALFBackend::lowerIntrinsics(Function &F) {
  // This is used to keep track of intrinsics that get generated to a lowered
  // function. We must generate the prototypes before the function body which
  // will only be expanded on first use (by the loop below).
  std::vector<Function*> prototypesToGen;

  // Examine all the instructions in this function to find the intrinsics that
  // need to be lowered.
  for (Function::iterator BB = F.begin(), EE = F.end(); BB != EE; ++BB) {
	  for (BasicBlock::iterator I = BB->begin(), E = BB->end(); I != E; ) {
		  if (CallInst *CI = dyn_cast<CallInst>(I++)) {
			  if (Function *F = CI->getCalledFunction()) {

				  bool needsLowering = true;

				  switch (F->getIntrinsicID()) {
				  case Intrinsic::not_intrinsic:
					  needsLowering = false;
					  break;
                  case Intrinsic::dbg_declare:
                  case Intrinsic::dbg_value:
                      needsLowering = false;
                      break;
				  case Intrinsic::memcpy:
				  case Intrinsic::memset:
			      case Intrinsic::memmove:
			    	  // In all three cases, the third operand is 'len'
			    	  if(isa<ConstantInt>(CI->getArgOperand(2))) {
			    		  needsLowering = false;
			    	  }
			    	  break;
				  // Intrinsics handled directly in the C Backend:
					  //          case Intrinsic::memory_barrier:
					  //          case Intrinsic::vastart:
					  //          case Intrinsic::vacopy:
					  //          case Intrinsic::vaend:
					  //          case Intrinsic::returnaddress:
					  //          case Intrinsic::frameaddress:
					  //          case Intrinsic::setjmp:
					  //          case Intrinsic::longjmp:
					  //          case Intrinsic::prefetch:
					  //          case Intrinsic::powi:
					  //          case Intrinsic::x86_sse_cmp_ss:
					  //          case Intrinsic::x86_sse_cmp_ps:
					  //          case Intrinsic::x86_sse2_cmp_sd:
					  //          case Intrinsic::x86_sse2_cmp_pd:
					  //          case Intrinsic::ppc_altivec_lvsl:
				  }

				  if(needsLowering) {
					  IL->LowerIntrinsicCall(CI);
				  }

			  }
		  }
	  }
  }
}


//===----------------------------------------------------------------------===//
//                       External Interface declaration
//===----------------------------------------------------------------------===//

// TODO should we run GCLowering / LowerInvoke passes?
bool ALFTargetMachine::addPassesToEmitFile(PassManagerBase &PM,
                                         formatted_raw_ostream &o,
                                         CodeGenFileType FileType,
                                         bool DisableVerify) {
  if (FileType != TargetMachine::CGFT_AssemblyFile) return true;

  // Do not simplify CFG by default, as it is difficult to predict the translation this way
  // PM.add(createCFGSimplificationPass());   // clean up after lower invoke.

  // add ALFBackend pass
  PM.add(new ALFBackend(o));
  return false;
}

<|MERGE_RESOLUTION|>--- conflicted
+++ resolved
@@ -399,20 +399,12 @@
           if(! RTy->isVoidTy()) {
             SExpr *Z = Builder.load(Translator.getBitWidth(RTy), Builder.address(Translator.getVolatileStorage(RTy)));
             Block->addStatement(F->getName() + "::entry::0", "return undef", Builder.ret(Z));
-<<<<<<< HEAD
-          } else {
-            alf_warning("Emitting no-op stub for function " + Twine(F->getName()) + "returning void");
-            Block->addStatement(F->getName() + "::entry::0", "return", Builder.ret());
-          }
-=======
-//          } else {
-//            if(! isIgnoredDefinition(F->getName())) {
-//              alf_warning("Emitting no-op stub for function '" + Twine(F->getName()) + "' returning void");
-//            }
-//            Block->addStatement(F->getName() + "::entry::0", "return", Builder.ret());
-//          }
-// 
->>>>>>> 2e2485a4
+         } else {
+           if(! isIgnoredDefinition(F->getName())) {
+             alf_warning("Emitting no-op stub for function '" + Twine(F->getName()) + "' returning void");
+           }
+           Block->addStatement(F->getName() + "::entry::0", "return", Builder.ret());
+         }
         }
     }
 }
